import sys
import gc
import pandas as pd
import xarray as xr
import numpy as np
import pytz
import tqdm
import time
from datetime import datetime
from timezonefinder import TimezoneFinder
from joblib import Parallel, delayed
from itertools import product
from dask.diagnostics import ProgressBar

from formatting import *
from readwrite import *
from season import *
from config import get_config


def preprocess_data(wx_data) -> xr.Dataset:
    """
    Initialize by loading the configuration and data,
    and performing some preprocessing steps.
    This function should be called near/at the start of the script.

    Parameters:
        wx_data (xarray.Dataset): The raw weather data to preprocess.

    Returns:
        xarray.Dataset
            The preprocessed dataset.
    """

    # Do a few preprocessing steps
    wx_data = transpose_dims(wx_data)
    wx_data = rename_coordinates(wx_data)
    wx_data = rename_wx_variables(wx_data)
    wx_data = apply_transformations(wx_data)

    return wx_data


def get_timezone_UTC_offset(lat: float, lon: float) -> float:
    """
    Get the timezone offset from UTC at a given latitude and longitude.

    Parameters
    ----------
    lat : float
        Latitude of the location in (-90.0, 90.0).
    lon : float
        Longitude of the location in (-180.0, 180.0).

    Returns
    -------
    float
        The UTC offset in hours for the timezone at the given coordinates.
        e.g., -3.5 (for Newfoundland, Canada)
    """

    tz_str = TimezoneFinder().timezone_at(lng=lon, lat=lat)
    if tz_str is None:
        raise ValueError(f"Could not determine timezone for coordinates: lat={lat}, lon={lon}")
    tz = pytz.timezone(tz_str)
    tz_offset = tz.localize(datetime(2024, 1, 1)).utcoffset()
    return tz_offset.total_seconds() / 3600


def compute_FWIs_for_grid_point(wx_data_i: xr.Dataset,
                                loc_index: tuple[int, int],
                                year: int) -> xr.Dataset:
    """
    Compute the Fire Weather Index (FWI) for a specific grid point
    in the wx data for a given year.

    Args:
        wx_data (xr.Dataset): 1-year timeseries of weather data for the
            whole domain.
        loc_index (tuple[int,int]): The x and y index of the grid point,
            in that order, i.e., (x_index, y_index).
        year (int): The year for which to compute the FWI.
    Returns:
        xr.Dataset: The FWI data for the specified grid point and year
    """

    # Load and read config
    config = get_config()
    overwinter = config["settings"]["overwinter"]
    t_dim_name = config["data_vars"]["t_dim_name"]
    x_dim_name = config["data_vars"]["x_dim_name"]
    y_dim_name = config["data_vars"]["y_dim_name"]
    FFMC_DEFAULT = config["calculation_parameters"]["FFMC_default"]
    DMC_DEFAULT = config["calculation_parameters"]["DMC_default"]
    DC_DEFAULT = config["calculation_parameters"]["DC_default"]

    # Select the data for the given grid point
    x, y = loc_index
    wx_data_ixy = wx_data_i.sel({x_dim_name: [x], y_dim_name: [y]})

    # Obtain the fire season mask for this year in the form of an np array
    fire_season_mask_ixy = compute_fire_season(
        wx_data_ixy, return_as_xarray=True
    )['fire_season_mask'].values

    # convert the wx data to the pandas DataFrame needed for hFWI fn.
    wx_dataframe_ixy = xarray_to_pandas_dataframe(wx_data_ixy.squeeze())

    # Get the UTC offset for the current grid point
    lon = wx_dataframe_ixy["long"].values[0]
    lat = wx_dataframe_ixy["lat"].values[0]
    UTC_offset = get_timezone_UTC_offset(lat, lon)

    # Apply the fire season mask to the data at this grid point
    wx_dataframe_masked_ixy = wx_dataframe_ixy[fire_season_mask_ixy]

    # If fire season is active for at least one time step, calculate the FWIs
    # else, return a DataFrame of numpy NaNs
    if any(fire_season_mask_ixy):
        FWI_dataframe_ixy = hFWI(
            wx_dataframe_masked_ixy,
            UTC_offset,
            ffmc_old=FFMC_DEFAULT,
            dmc_old=DMC_DEFAULT,
            dc_old=DC_DEFAULT,
            )
    else:
        FWI_dataframe_ixy = get_empty_hFWI_dataframe(year, lat, lon, UTC_offset)

    # Convert the output pandas dataframe into an xarray Dataset
    # IMPORTANT: The provided time coordinate in dataset_coords must line up
    # with the data that have been MASKED, not for the entire year.
    dataset_coords = {
            t_dim_name: wx_dataframe_ixy[t_dim_name].values,  # array of datetimes
            x_dim_name: [x],
            y_dim_name: [y],
            'lat': ([y_dim_name, x_dim_name], np.array([[lat]])),
            'lon': ([y_dim_name, x_dim_name], np.array([[lon]])),
            }
    FWI_dataset_ixy = hFWI_output_to_xarray_dataset(
        FWI_dataframe_ixy,
        fire_season_mask_ixy,
        dataset_coords,
    )

    # Add the post-fire season accumulated precip to FWI dataset
    # (needed for overwintering the DC)
    if overwinter:

        winter_precip_accum = get_winter_precip_accum_for_grid_point(
            wx_data_ixy, fire_season_mask_ixy
        )

        FWI_dataset_ixy["PFS_PREC"] = xr.DataArray(
            np.array([[winter_precip_accum]]),  # shape (1, 1)
            dims=(y_dim_name, x_dim_name),
            coords={
                y_dim_name: wx_data_ixy[y_dim_name],
                x_dim_name: wx_data_ixy[x_dim_name]
            },
            name="PFS_PREC"
        )

    return FWI_dataset_ixy


if __name__ == "__main__":

    start_time = time.time()

    # Open and read config
    print("Getting ready...")
    config = get_config()
    t_dim_name = config["data_vars"]["t_dim_name"]
    x_dim_name = config["data_vars"]["x_dim_name"]
    y_dim_name = config["data_vars"]["y_dim_name"]
    start_year = config["settings"]["start_year"]
    end_year = config["settings"]["end_year"]
    path_to_cffdrs_ng = config["settings"]["path_to_cffdrs-ng"]
    parallel = config["settings"]["parallel"]
    n_cores = config["settings"]["n_cpu_cores"]
    time_range = np.arange(start_year, end_year + 1)
    if path_to_cffdrs_ng not in sys.path:
        sys.path.append(path_to_cffdrs_ng)
    from NG_FWI import hFWI

    # Load (lazily) data
    wx_data = load_wx_data()

    # Main computation loop
    for year in time_range:

        # Load data for the current year into memory
        print(f"Loading data for year {year} into memory...")
<<<<<<< HEAD
        print("(This may take a while!)")
        wx_data_i = wx_data.sel({t_dim_name: str(year)}).compute()
        # wx_data_i = xr.open_dataset(f"/users/rpayne/wx_data_{year}_2.nc")
=======
        with ProgressBar():
            wx_data_i = wx_data.sel({t_dim_name: str(year)}).compute()

        print("Preprocessing data...")
        wx_data_i = preprocess_data(wx_data_i)
>>>>>>> 9ab80152

        if parallel:  # Compute the FWIs at each grid point in parallel

            coordinate_tuples = list(product(wx_data_i[x_dim_name].values,
                                             wx_data_i[y_dim_name].values))
            FWIs_list = Parallel(n_jobs=n_cores)(
                delayed(compute_FWIs_for_grid_point)(wx_data_i, loc_index, year)
                for loc_index in tqdm.tqdm(coordinate_tuples)
            )

        else:  # Compute the FWIs at grid point by grid point in series

            FWIs_list = []
            for x in wx_data_i[x_dim_name].values:
                for y in wx_data_i[y_dim_name].values:

                    print(f"Computing FWI for (x={x}, y={y})...")
                    FWIs_at_xy = compute_FWIs_for_grid_point(wx_data_i, (x, y), year)
                    FWIs_list.append(FWIs_at_xy)

        print(f"Combining FWI data for year {year}...")
        FWIs_dataset = xr.combine_by_coords(FWIs_list, join='outer')
        print(f"Saving FWI data for year {year}...")
        save_to_netcdf(FWIs_dataset)
        gc.collect()
    
    end_time = time.time()
    n_minutes, n_seconds = divmod(end_time - start_time, 60)
    print(f"Finished in {int(n_minutes)} minutes and {n_seconds:.2f} seconds.")<|MERGE_RESOLUTION|>--- conflicted
+++ resolved
@@ -192,17 +192,11 @@
 
         # Load data for the current year into memory
         print(f"Loading data for year {year} into memory...")
-<<<<<<< HEAD
-        print("(This may take a while!)")
-        wx_data_i = wx_data.sel({t_dim_name: str(year)}).compute()
-        # wx_data_i = xr.open_dataset(f"/users/rpayne/wx_data_{year}_2.nc")
-=======
         with ProgressBar():
             wx_data_i = wx_data.sel({t_dim_name: str(year)}).compute()
 
         print("Preprocessing data...")
         wx_data_i = preprocess_data(wx_data_i)
->>>>>>> 9ab80152
 
         if parallel:  # Compute the FWIs at each grid point in parallel
 
